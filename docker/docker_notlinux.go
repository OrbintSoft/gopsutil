--- conflicted
+++ resolved
@@ -3,12 +3,7 @@
 package docker
 
 import (
-<<<<<<< HEAD
 	"context"
-	"encoding/json"
-
-=======
->>>>>>> d1fb05a3
 	"github.com/shirou/gopsutil/cpu"
 	"github.com/shirou/gopsutil/internal/common"
 )
