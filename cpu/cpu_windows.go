--- conflicted
+++ resolved
@@ -21,11 +21,8 @@
 var (
 	procGetNativeSystemInfo              = common.Modkernel32.NewProc("GetNativeSystemInfo")
 	procGetLogicalProcessorInformationEx = common.Modkernel32.NewProc("GetLogicalProcessorInformationEx")
-<<<<<<< HEAD
 	procGetSystemFirmwareTable           = common.Modkernel32.NewProc("GetSystemFirmwareTable")
-=======
 	procCallNtPowerInformation           = common.ModPowrProf.NewProc("CallNtPowerInformation")
->>>>>>> 8414841e
 )
 
 type win32_Processor struct { //nolint:revive //FIXME
